"""rio_stac.scripts.cli."""
import datetime
import json

import click
from pystac import MediaType
from pystac.utils import datetime_to_str, str_to_datetime
from rasterio.rio import options

from rio_stac import create_stac_item


def _cb_key_val(ctx, param, value):
    if not value:
        return {}
    else:
        out = {}
        for pair in value:
            if "=" not in pair:
                raise click.BadParameter(
                    "Invalid syntax for KEY=VAL arg: {}".format(pair)
                )
            else:
                k, v = pair.split("=", 1)
                out[k] = v
        return out


@click.command()
@options.file_in_arg
@click.option(
    "--datetime",
    "-d",
    "input_datetime",
    type=str,
    help="The searchable date and time of the assets, in UTC.",
)
@click.option(
    "--extension",
    "-e",
    type=str,
    default=["proj"],
    multiple=True,
    help="STAC extension the Item implements.",
)
@click.option(
    "--collection", "-c", type=str, help="The Collection ID that this item belongs to."
)
@click.option(
    "--property",
    "-p",
    metavar="NAME=VALUE",
    multiple=True,
    callback=_cb_key_val,
    help="Additional property to add.",
)
@click.option("--id", type=str, help="Item id.")
@click.option("--asset-name", "-n", type=str, default="cog", help="Asset name.")
@click.option("--asset-href", type=str, default="asset", help="Overwrite asset href.")
@click.option(
    "--asset-mediatype",
    type=click.Choice([it.name for it in MediaType] + ["auto"]),
    help="Asset media-type (e.g `image/tiff; application=geotiff; profile=cloud-optimized'`).",
)
@click.option("--output", "-o", type=click.Path(exists=False), help="Output file name")
def stac(
    input,
    input_datetime,
    extension,
    collection,
    property,
    id,
    asset_name,
    asset_href,
    asset_mediatype,
    output,
):
    """Rasterio stac cli."""
    property = property or {}

    if not input_datetime:
        input_datetime = datetime.datetime.utcnow()
    else:
        if isinstance(input_datetime, str) and "/" in input_datetime:
            start_datetime, end_datetime = input_datetime.split("/")
            property["start_datetime"] = datetime_to_str(
                str_to_datetime(start_datetime)
            )
            property["end_datetime"] = datetime_to_str(str_to_datetime(end_datetime))
            input_datetime = None

<<<<<<< HEAD
    if asset_mediatype and asset_mediatype != "auto":
        asset_mediatype = MediaType[asset_mediatype]
=======
    extensions = [e for e in extension if e]
>>>>>>> 0550e4d9

    item = create_stac_item(
        input,
        input_datetime=input_datetime,
        extensions=extensions,
        collection=collection,
        item_properties=property,
        id=id,
        asset_name=asset_name,
        asset_href=asset_href,
        asset_media_type=asset_mediatype,
    )

    if output:
        with open(output, "w") as f:
            f.write(json.dumps(item.to_dict(), separators=(",", ":")))
    else:
        click.echo(json.dumps(item.to_dict(), separators=(",", ":")))<|MERGE_RESOLUTION|>--- conflicted
+++ resolved
@@ -89,12 +89,10 @@
             property["end_datetime"] = datetime_to_str(str_to_datetime(end_datetime))
             input_datetime = None
 
-<<<<<<< HEAD
     if asset_mediatype and asset_mediatype != "auto":
         asset_mediatype = MediaType[asset_mediatype]
-=======
+
     extensions = [e for e in extension if e]
->>>>>>> 0550e4d9
 
     item = create_stac_item(
         input,
