"""Create STAC Item from a rasterio dataset."""

import datetime
import os
import warnings
from contextlib import ExitStack
from typing import Any, Dict, List, Optional, Tuple, Union

import pystac
import rasterio
from rasterio import warp
from rasterio.io import DatasetReader, DatasetWriter, MemoryFile
from rasterio.vrt import WarpedVRT


def bbox_to_geom(bbox: Tuple[float, float, float, float]) -> Dict:
    """Return a geojson geometry from a bbox."""
    # TODO: Handle dateline geometry
    return {
        "type": "Polygon",
        "coordinates": [
            [
                [bbox[0], bbox[3]],
                [bbox[0], bbox[1]],
                [bbox[2], bbox[1]],
                [bbox[2], bbox[3]],
                [bbox[0], bbox[3]],
            ]
        ],
    }


def get_metadata(
    src_dst: Union[DatasetReader, DatasetWriter, WarpedVRT, MemoryFile]
) -> Dict:
    """Get Raster Metadata."""
    metadata: Dict[str, Any] = {}

    metadata["name"] = src_dst.name

    # To Do: handle non-geo data
    bbox = warp.transform_bounds(
        src_dst.crs, "epsg:4326", *src_dst.bounds, densify_pts=21
    )

    metadata["bbox"] = list(bbox)
    metadata["footprint"] = bbox_to_geom(bbox)

    # GDAL Metadata
    metadata["tags"] = src_dst.tags()
    metadata["width"] = src_dst.width
    metadata["height"] = src_dst.height
    metadata["dtype"] = src_dst.dtypes[0]

    # Proj
    try:
        epsg = src_dst.crs.to_epsg() or None
    except AttributeError:
        epsg = None

    metadata["proj"] = {
        "epsg": epsg,
        "geometry": bbox_to_geom(src_dst.bounds),
        "bbox": list(src_dst.bounds),
        "shape": [src_dst.height, src_dst.width],
        "transform": list(src_dst.transform),
    }

    # rasterio can't reproduce wkt2
    # ref: https://github.com/mapbox/rasterio/issues/2044
    # if epsg is None:
    #      metadata["proj"]["wkt2"] = src_dst.crs.to_wkt()

    return metadata


def get_media_type(
    src_dst: Union[DatasetReader, DatasetWriter, WarpedVRT, MemoryFile]
) -> Optional[pystac.MediaType]:
    """Define or validate MediaType."""
    driver = src_dst.driver

    if driver == "GTiff":
        if src_dst.crs:
            return pystac.MediaType.GEOTIFF
        else:
            return pystac.MediaType.TIFF

    elif driver in [
        "JP2ECW",
        "JP2KAK",
        "JP2LURA",
        "JP2MrSID",
        "JP2OpenJPEG",
        "JPEG2000",
    ]:
        return pystac.MediaType.JPEG2000

    elif driver in ["HDF4", "HDF4Image"]:
        return pystac.MediaType.HDF

    elif driver in ["HDF5", "HDF5Image"]:
        return pystac.MediaType.HDF5

    elif driver == "JPEG":
        return pystac.MediaType.JPEG

    elif driver == "PNG":
        return pystac.MediaType.PNG

    warnings.warn("Could not determine the media type from GDAL driver.")
    return None


def create_stac_item(
    source: Union[str, DatasetReader, DatasetWriter, WarpedVRT, MemoryFile],
    input_datetime: Optional[datetime.datetime] = None,
    extensions: Optional[List[str]] = None,
    collection: Optional[str] = None,
    item_properties: Optional[Dict] = None,
    id: Optional[str] = None,
    assets: Optional[Dict[str, pystac.Asset]] = None,
    asset_name: str = "asset",
    asset_roles: Optional[List[str]] = None,
    asset_media_type: Optional[Union[str, pystac.MediaType]] = "auto",
    asset_href: Optional[str] = None,
) -> pystac.Item:
    """Create a Stac Item.

    Args:
        source (str or rasterio openned dataset): input path or rasterio dataset.
        input_datetime (datetime.datetime, optional): datetime associated with the item.
        extensions (list of str): input list of extensions to use in the item.
        collection (str, optional): collection's name the item belong to.
        item_properties (dict, optional): additional properties to add in the item.
        id (str, optional): id to assign to the item (default to the source basename).
        asset_name (str, optional): asset name in the Assets object.
        asset_roles (list of str, optional): list of asset's role.
        asset_media_type (str or pystac.MediaType, optional): asset's media type.
        asset_href (str, optional): asset's URI (default to input path).

    Returns:
        pystac.Item: valid STAC Item.

    """
    with ExitStack() as ctx:
        if isinstance(source, (DatasetReader, DatasetWriter, WarpedVRT)):
            src_dst = source
        else:
            src_dst = ctx.enter_context(rasterio.open(source))

        meta = get_metadata(src_dst)

        media_type = (
            get_media_type(src_dst) if asset_media_type == "auto" else asset_media_type
        )

    properties = item_properties or {}

    extensions = extensions or []

    if "proj" in extensions:
        properties.update(
            {
                f"proj:{name}": value
                for name, value in meta["proj"].items()
                if value is not None
            }
        )

    # item
    item = pystac.Item(
        id=id or os.path.basename(meta["name"]),
        geometry=meta["footprint"],
        bbox=meta["bbox"],
        collection=collection,
        stac_extensions=extensions,
        datetime=input_datetime,
        properties=properties,
    )

    # item.assets
<<<<<<< HEAD
    item.add_asset(
        key=asset_name,
        asset=pystac.Asset(href=asset_href or meta["name"], media_type=media_type,),
    )
=======
    if assets:
        for key, asset in assets.items():
            item.add_asset(
                key=key, asset=asset,
            )

    else:
        item.add_asset(
            key=asset_name,
            asset=pystac.Asset(
                href=asset_href or meta["name"], media_type=asset_media_type,
            ),
        )
>>>>>>> 0550e4d9

    return item<|MERGE_RESOLUTION|>--- conflicted
+++ resolved
@@ -180,12 +180,6 @@
     )
 
     # item.assets
-<<<<<<< HEAD
-    item.add_asset(
-        key=asset_name,
-        asset=pystac.Asset(href=asset_href or meta["name"], media_type=media_type,),
-    )
-=======
     if assets:
         for key, asset in assets.items():
             item.add_asset(
@@ -195,10 +189,7 @@
     else:
         item.add_asset(
             key=asset_name,
-            asset=pystac.Asset(
-                href=asset_href or meta["name"], media_type=asset_media_type,
-            ),
+            asset=pystac.Asset(href=asset_href or meta["name"], media_type=media_type,),
         )
->>>>>>> 0550e4d9
 
     return item